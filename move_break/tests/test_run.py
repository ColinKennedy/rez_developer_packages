--- conflicted
+++ resolved
@@ -5,72 +5,7 @@
 
 import textwrap
 
-<<<<<<< HEAD
-from move_break import mover
-from python_compatibility.testing import common
-
-
-class _Common(common.Common):
-    """A base clsas used by other test classes."""
-
-    def _test(  # pylint: disable=too-many-arguments
-        self,
-        expected,
-        code,
-        namespaces,
-        partial=False,
-        aliases=False,
-        continue_on_syntax_error=False,
-    ):
-        """Make a temporary file to test with and delete it later.
-
-        Args:
-            expected (str):
-                The modified code, with whatever namespaces changes were
-                requested.
-            code (str):
-                The text of a Python file that (presumably) has imports
-                that we must replace.
-            namespaces (list[tuple[str, str]]):
-                A pair of Python dot-separated import namespaces. It's
-                an existing namespace + whatever namespace that will
-                replace it.
-            partial (bool, optional):
-                If True, allow namespace replacement even if the user
-                doesn't provide 100% of the namespace. If False, they must
-                describe the entire import namespace before it can be
-                renamed. Default is False.
-            aliases (bool, optional):
-                If True and replacing a namespace would cause Python
-                statements to fail, auto-add an import alias to ensure
-                backwards compatibility If False, don't add aliases. Default
-                is False.
-            continue_on_syntax_error (bool, optional):
-                If True and a path in `files` is an invalid Python module
-                and otherwise cannot be parsed then skip the file and keep
-                going. Otherwise, raise an exception. Default is False.
-
-        """
-        with tempfile.NamedTemporaryFile(suffix=".py", mode="w", delete=False) as handler:
-            handler.write(code)
-
-        self.delete_item_later(handler.name)
-
-        mover.move_imports(
-            {handler.name},
-            namespaces,
-            partial=partial,
-            aliases=aliases,
-            continue_on_syntax_error=continue_on_syntax_error,
-        )
-
-        with open(handler.name, "r") as handler:
-            new_code = handler.read()
-
-        self.assertEqual(expected, new_code)
-=======
 from . import common
->>>>>>> a9fa4990
 
 
 class Inputs(common.Common):
