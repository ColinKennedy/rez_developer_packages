
PR to fix resolved_context
 - Add paths=self.package_paths
  - /home/selecaotwo/rez-2.93.0-python-2.7/lib/python2.7/site-packages/rez/resolved_context.py

- Check command must be able to take a rez-test command
- CLI must support
 - comparing 2 contexts
 - using 1 context, and start from the first version of each package

- Add an argument to check the command against the "good" and "bad" to make sure they're good / bad
 - Add an argument to opt out of those checks

- Make sure it works with 
 - added packages
 - removed packages
 - older packages

- Make sure implicit packages also work as expected


- Handle bad, inner resolves to make sure that one bad environment doesn't break the bisect

- Do TODO notes
- Do NotImplementedError notes

<<<<<<< HEAD
- Once stuff works, count the number of resolves that the test suite
  creates. See if it can be lower while still passing all tests

- Make sure there's a test to ensure resolves happen as little as possible
=======
- Need to check if before / after are the same environment
>>>>>>> 35ad6020

rez-bisect run /tmp/bad.rxt /tmp/checker.sh
rez-bisect run /tmp/bad.rxt /tmp/checker.sh --good /tmp/good.rxt 
rez-bisect run `cat /tmp/bad.rxt` /tmp/checker.sh --good /tmp/good.rxt 
rez-bisect run "foo-1 bar-1+<2" /tmp/checker.sh --good /tmp/good.rxt 


<|MERGE_RESOLUTION|>--- conflicted
+++ resolved
@@ -24,14 +24,11 @@
 - Do TODO notes
 - Do NotImplementedError notes
 
-<<<<<<< HEAD
 - Once stuff works, count the number of resolves that the test suite
   creates. See if it can be lower while still passing all tests
 
 - Make sure there's a test to ensure resolves happen as little as possible
-=======
 - Need to check if before / after are the same environment
->>>>>>> 35ad6020
 
 rez-bisect run /tmp/bad.rxt /tmp/checker.sh
 rez-bisect run /tmp/bad.rxt /tmp/checker.sh --good /tmp/good.rxt 
